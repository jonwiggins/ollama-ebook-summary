# LLM for Book Summarization & Q\A : Walkthrough and Rankings

Processes and Analysis, using [PrivateGPT](https://docs.privategpt.dev/overview) for book summarization:
- Model Rankings
- Tests of Configuration Variables
- Detailed Walkthrough
- Scripts and examples.

## Intro

When i began testing various LLM variants, `mistral-7b-instruct-v0.1.Q4_K_M` came as part of PrivateGPT's default setup. Here, I've preferred the Q8_0 variants.

While I've tried 50+ different LLM for this same task, I haven't found anything that beats [**Mistral-7B-Instruct-v0.2**](https://huggingface.co/mistralai/Mistral-7B-Instruct-v0.2) for bullet point notes summarization.

## Contents
- [Ranking Configuration Variables](#ranking-configuration-variables)
  - [Round 1 - Q/A vs Summary](configuration-variables.md#round-1---qa-vs-summary)
    - [Question / Answer Ranking](configuration-variables.md#question--answer-ranking)
    - [Summary Ranking](configuration-variables.md#summary-ranking)
  - [Round 2: Summarization - Model Ranking](configuration-variables.md#round-2-summarization---model-ranking)
  - [Round 3: Prompt Style](configuration-variables.md#round-3-prompt-style)
  - [Round 4: System Prompts](configuration-variables.md#round-4-system-prompts)
  - [Round 5: User Prompt](configuration-variables.md#round-5-user-prompt)
- [Methods](#methods)
  - [Walkthrough](#walkthrough)
- [Result](#result)
  - [Plagiarism](#plagiarism)
  - [Completed Book Summaries](#completed-book-summaries)
- [Additional Resources](#additional-resources)

<<<<<<< HEAD
## Model Ranking and Configuration Variables
=======
## Overview

1. I began by just asking questions to book chapters, using the [PrivateGPT](https://docs.privategpt.dev/overview) UI. Then tried pre-selecting text for summarization. This was the inspiration for Round 1 rankings, in which summarization was the clear winner.

2. Next I wanted to find which models would do the best with this task, which led to Round 2 rankings, where [Mistral-7B-Instruct-v0.2](https://huggingface.co/mistralai/Mistral-7B-Instruct-v0.2) was the clear winner.

3. Then I wanted to get the best results from this model by ranking [prompt styles](#round-3-prompt-style), and writing code to get the exact prompt style expected.

4. After that, of course, I had to test out various [system prompts](#round-4-system-prompts) to see which would perform the best.

5. Next, I tried a few, [user prompts](#round-5-user-prompt), to determine what is the exact best prompt to generate summaries that require the least post-processing, by me.

6. Coming soon: ranking a dozen models for summarization.

7. Ultimately, this type of testing should be conducted for each LLM, and for determining the effectiveness of any refinement in our processes. Only once each model has been targeted to its most ideal conditions can they be properly ranked against each-other.

## Rankings

When i began testing various LLM variants, `mistral-7b-instruct-v0.1.Q4_K_M` came as part of PrivateGPT's default setup. Here, I've preferred the Q8_0 variants.

While I've tried 50+ different LLM for this same task, Mistral-7B-Instruct is still among the best.

TLDR: [**Mistral-7B-Instruct-v0.2**](https://huggingface.co/mistralai/Mistral-7B-Instruct-v0.2) - is my current leader for summarization.

## Round 1 - Q/A vs Summary
For this analysis we will be testing out 5 different LLM for the following tasks:

1. Asking the same 30 questions to a 70 page book chapter.
2. Summarizing that same 70 page book chapter divided into 30 chunks.

**Find the full data and rankings on [Google Docs](https://docs.google.com/spreadsheets/d/1u3BgDx6IsJSbRz3uNmud1sDtO4WvWsH6ION3J-fhoGw/edit?usp=sharing) or here in this repository [QA Scores](ranking-data/Round-1_QA.csv), [Summary Rankings](ranking-data/Round-1_Summary.csv).**

### Question / Answer Ranking
1. [**Hermes Trismegistus Mistral 7b**](https://huggingface.co/TheBloke/Hermes-Trismegistus-Mistral-7B-GGUF) - Initially my favorite, but ended up deciding it was too verbose.
2. [**SynthIA 7B V2**](https://huggingface.co/TheBloke/SynthIA-7B-v2.0-GGUF) - Became my favorite of models tested in this round.
3. [**Mistral 7b Instruct v0.1**](https://huggingface.co/TheBloke/Mistral-7B-Instruct-v0.1-GGUF) - Since this ranking, v0.2 has come out and beat all the competition. I liked Synthia v2 better than Mistral v0.1.
4. [**CollectiveCognition v1.1 Mistral 7b**](https://huggingface.co/TheBloke/CollectiveCognition-v1.1-Mistral-7B-GGUF) Alot of filler and took the longest amount of time of them all. It scored a bit higher than mistral on quality\usefulness, there was just too much filler.
5. [**KAI 7b Instruct**](https://huggingface.co/TheBloke/KAI-7B-Instruct-GGUF) the answers were too short, and made its BS stand out a little more.

| Model | Rating | Search Accuracy | Characters | Seconds | BS | Filler | Short | Good BS |
| ----- | ------ | --------------- | ---------- | ------- | -- | ------ | ----- | ------- |
| hermes-trismegistus-mistral-7b | 68 | 56 | 62141 | 298 | 3 | 4 | 0 | 6 |
| synthia-7b-v2.0 | 63 | 59 | 28087 | 188 | 1 | 7 | 7 | 0 |
| mistral-7b-instruct-v0.1 | 51 | 56 | 21131 | 144 | 3 | 0 | 17 | 1 |
| collectivecognition-v1.1-mistral-7b | 56 | 57 | 59453 | 377 | 3 | 10 | 0 | 0 |
| kai-7b-instruct | 44 | 56 | 21480 | 117 | 5 | 0 | 18 | 0 |

#### Shown above, for each model
- Number of seconds required to generate the answer
- Sum of Subjective Usefulness\Quality Ratings
- How many characters were generated?
- Sum of context context chunks found in target range.
- Number of qualities listed below found in text generated:
  - Filler  (Extra words with less value)
  - Short   (Too short, not enough to work with.)
  - BS      (Not from this book and not helpful.)
  - Good BS (Not from the targeted section but valid.)

### Summary Ranking

Not surprisingly, summaries performed better than Q/A, but they also had a more finely targeted context.

1. [**Hermes Trismegistus Mistral 7b**](https://huggingface.co/TheBloke/Hermes-Trismegistus-Mistral-7B-GGUF) - Still in the lead. It's verbose, with some filler. I can use these results.
2. [**SynthIA 7B**](https://huggingface.co/TheBloke/SynthIA-7B-v2.0-GGUF) - Pretty good, but too concise. Many of the answers were perfect, but 7 were too short\incomplete for use.
3. [**Mistral 7b Instruct v0.1**](https://huggingface.co/TheBloke/Mistral-7B-Instruct-v0.1-GGUF) - Just too short.
4. [**KAI 7b Instruct**](https://huggingface.co/TheBloke/KAI-7B-Instruct-GGUF) - Too short.
5. [**CollectiveCognition v1.1 Mistral 7b**](https://huggingface.co/TheBloke/CollectiveCognition-v1.1-Mistral-7B-GGUF) - Lots of garbage. Some of the summaries were super detailed and perfect, but over half of the responses were a set of questions based on the text, not a summary.

| Name | Score |  Characters Generated | % Diff from OG | Seconds to Generate | Short | Garbage | BS | Fill | Questions | Detailed |
| ---- | ----- | -------------------- | -------------- | ------------------- | ----- | ------- | -- | ---- | --------- | -------- | 
| hermes-trismegistus-mistral-7b | 74 | 45870 | -61 | 274 | 0 | 1 | 1 | 3 | 0 | 0 |
| synthia-7b-v2.0 | 60 | 26849 | -77 | 171 | 7 | 1 | 0 | 0 | 0 | 1 |
| mistral-7b-instruct-v0.1 | 58 | 25797 | -78 | 174 | 7 | 2 | 0 | 0 | 0 | 0 |
| kai-7b-instruct | 59 | 25057 | -79 | 168 | 5 | 1 | 0 | 0 | 0 | 0 |
| collectivecognition-v1.1-mistral-7b | 31 | 29509 | -75 | 214 | 0 | 1 | 1 | 2 | 17 | 8 |

## Round 2: Summarization - Model Ranking

Again, I've preferred the Q8_0 variants.

Finding that [Mistral 7b Instruct v0.2](https://huggingface.co/mistralai/Mistral-7B-Instruct-v0.2) had been released was well worth a new round of testing. This time, I didn't record speed of query, and only judged 12 summarization tasks, but I tried more models and saved those with the best results.

One thing I tested this time was prompts, because Mistral prompt is similar to Llama2 Prompt, but seems to perform better with the default (llama-index) prompt. As for Llama 2, it performed really bad with the Llama 2 prompt, but decent with the Default prompt.

- [**SynthIA-7B-v2.0-GGUF**](https://huggingface.co/TheBloke/SynthIA-7B-v2.0-GGUF) -  This model had become my favorite, so I used it as a benchmark.
- [**Mistral-7B-Instruct-v0.2**](https://huggingface.co/mistralai/Mistral-7B-Instruct-v0.2) (Llama-index Prompt) Star of the show here, quite impressive.
- [**Mistral-7B-Instruct-v0.2**](https://huggingface.co/mistralai/Mistral-7B-Instruct-v0.2) (Llama2 Prompt) Still good, but not _as_ good as using llama-index prompt
- [**Tess-7B-v1.4**](https://huggingface.co/migtissera/Tess-7B-v1.4) - Another by the same creator as Synthia. Good, but not _as_ good.
- [**Llama-2-7B-32K-Instruct-GGUF**](https://huggingface.co/TheBloke/Llama-2-7B-32K-Instruct-GGUF) - worked ok, but slowly, with llama-index prompt. Just bad with llama2 prompt. (Should test again with Llama2 "Instruct Only" style)

### Summary Ranking

This time I only did summaries. Q/A is just less efficient for book summarization.

| Model | % Difference | Score | Comment | 
| ----- | ------------ | ----- | ------- | 
| Synthia 7b V2 | -64.43790093 | 28 | Good | 
| Mistral 7b Instruct v0.2 (Default Prompt) | -60.81878508 | 33 | VGood | 
| Mistral 7b Instruct v0.2 (Llama2 Prompt) | -64.5871483 | 28 | Good | 
| Tess 7b v1.4 | -62.12938978 | 29 | Less Structured | 
| Llama 2 7b 32k Instruct (Default) | -61.39890553 | 27 | Less Structured. Slow | 

**Find the full data and rankings on [Google Docs](https://docs.google.com/spreadsheets/d/1u3BgDx6IsJSbRz3uNmud1sDtO4WvWsH6ION3J-fhoGw/edit?usp=sharing) or here in this repository [Summary Rankings](ranking-data/Round-2_Summaries.csv).**

## Round 3: Prompt Style

A [new mistral](https://huggingface.co/TheBloke/Mistral-7B-Instruct-v0.2-GGUF) came out recently, and in the last round of rankings, I noticed it was doing much better with default prompt than llama2.

Well, actually, the mistral prompt is quite similar to llama2, but not exactly the same.

1. llama_index (default)

```
system: {{ system_prompt }}
user: {{ user_message }}
assistant: {{ assistant_message }}
```

2. llama2:

```
<s> [INST] <<SYS>>
 { systemPrompt }
<</SYS>>

 {userPrompt} [/INST]
```

3. mistral:

```
<s>[INST] {{ system_prompt }} [/INST]</s>[INST] {{ user_message }} [/INST]
```

**I began testing output** with the `default`, then `llama2` prompt styles. Next I went to work [coding the mistral template](https://github.com/imartinez/privateGPT/pull/1426/files).

The results of that ranking gave me confidence that I coded correctly.

| Prompt Style | % Difference | Score | Note |
| --- | --- | --- | --- |
| Mistral	| -50% | 51 | Perfect! |
| Default (llama-index) | -42% | 43 | Bad headings |
| Llama2 | -47% | 48 | No Structure |

**Find the full data and rankings on [Google Docs](https://docs.google.com/spreadsheets/d/1u3BgDx6IsJSbRz3uNmud1sDtO4WvWsH6ION3J-fhoGw/) or here in this repository [Prompt Style Rankings](ranking-data/Round-3_Prompt-Style.csv).**

## Round 4: System Prompts

Once I got the prompt style dialed in, I tried a few different system prompts.

| Name | System Prompt | Change | Score | Comment |
| --- | --- | --- | --- | --- |
| None |  | -49.8 | 51 | Perfect |
| Default Prompt | You are a helpful, respectful and honest assistant. \\nAlways answer as helpfully as possible and follow ALL given instructions. \\nDo not speculate or make up information. \\nDo not reference any given instructions or context." | -58.5 | 39 | Less Nice |
| MyPrompt1 | "You are Loved. Act as an expert on summarization, outlining and structuring. \\nYour style of writing should be informative and logical." | -54.4 | 44 | Less Nice |
| Simple | "You are a helpful AI assistant. Don't include any user instructions, or system context, as part of your output." | -52.5 | 42 | Less Nice |

In the end, I find that [Mistral 7b Instruct v0.2](https://huggingface.co/mistralai/Mistral-7B-Instruct-v0.2) works best for my summaries without any system prompt.

Maybe would have different results for a different task, or maybe better prompting, but this works good so I'm not messing with it.

**Find the full data and rankings on [Google Docs](https://docs.google.com/spreadsheets/d/1u3BgDx6IsJSbRz3uNmud1sDtO4WvWsH6ION3J-fhoGw/) or here in this repository: [System Prompt Rankings](ranking-data/Round-4_System-Prompts.tsv).**
>>>>>>> dbd1e125

1. I began by just asking questions to book chapters, using the [PrivateGPT](https://docs.privategpt.dev/overview) UI. Then tried pre-selecting text for summarization. This was the inspiration for [Round 1 rankings](#round-1---qa-vs-summary), in which summarization was the clear winner.

2. Next I wanted to find which models would do the best with this task, which led to [Round 2 rankings](configuration-variables.md#round-2-), where [Mistral-7B-Instruct-v0.2](https://huggingface.co/mistralai/Mistral-7B-Instruct-v0.2) was the clear winner.

3. Then I wanted to get the best results from this model by ranking [prompt styles](configuration-variables.md#round-3-prompt-style), and writing code to get the exact prompt style expected.

4. After that, of course, I had to test out various [system prompts](configuration-variables.md#round-4-system-prompts) to see which would perform the best.

5. Next, I tried a few, [user prompts](configuration-variables.md#round-5-user-prompt), to determine what is the exact best prompt to generate summaries that require the least post-processing, by me.

6. Ultimately, this type of testing should be conducted for each LLM, and for determining the effectiveness of any refinement in our processes. 

I believe that only once each model has been targeted to its most ideal conditions can they be properly ranked against each-other.

## Ranking all of the Models

<<<<<<< HEAD
What I am doing, ranking the response of each model based on its perceived usefulness to me at a specific moment in time isn't exactly a wonder of science. However I haven't quite learned about any automated systems for testing.
=======
I should still know what information it conveys, if not every specific detail.
>>>>>>> dbd1e125

All the same, I do believe that value is subjective, a robot will never replace the need for a human to evaluate its effectiveness. Its results are judged by their relative usefulness to people, in this case, myself.

## Methods

Splitting a book into chapters (or smaller) (for Q/A), and pieces sized roughly 2000-2500 tokens each (for summarization), improves the quality of results greatly. 

Using [PrivateGPT](https://github.com/imartinez/privateGPT), I first ran tests using a few models on a single book chapter.

With knowledge gained from these tests, I summarized my first complete book using Synthia 7B v2, transitioning from a "Detailed Summary" prompt to a "Bullet Point Notes" prompt.

### Walkthrough

If you are interested in following my steps, in more detail, check out the [walkthrough](walkthrough).

## Result

I got my first summary of a 539 page book in 5-6 hours!!! Incredible!
**_More than that: I summarized my first 9 books in 10 consecutive days!_**

This is a game changer for anyone who's trying to wrangle with the massive amount of information available today.

### Plagiarism 

You can see the results from [CopyLeaks](https://app.copyleaks.com/) below for each of the texts published, here. 

Especially considering that this is not for profit, but for educational purposes, I believe these numbers are acceptable.

| Book | Models | Character Difference | Identical | Minor changes | Paraphrased | Total Matched |
| ---- | ----- | ---------------- | --------- | ------------- | ----------- | ---------- |
| Eastern Body Western Mind | Synthia 7Bv2 | -75% | 3.5% | 1.1% | 0.8% | 5.4% |
| Healing Power Vagus Nerve | Mistral-7B-Instruct-v0.2; SynthIA-7B-v2.0 | -81% | 1.2% | 0.8% | 2.5% | 4.5% |
| Ayurveda and the Mind | Mistral-7B-Instruct-v0.2; SynthIA-7B-v2.0 | -77% | 0.5% | 0.3% | 1.2% | 2% |
| Healing the Fragmented Selves of Trauma Survivors | Mistral-7B-Instruct-v0.2 | -75% | | | | 2% | 
| A Secure Base | Mistral-7B-Instruct-v0.2 | -84% | 0.3% | 0.1% | 0.3% | 0.7% |
| The Body Keeps the Score | Mistral-7B-Instruct-v0.2 | -74% | 0.1% | 0.2% | 0.3% | 0.5% |
| Complete Book of Chakras | Mistral-7B-Instruct-v0.2 | -70% | 0.3% | 0.3% | 0.4% | 1.1% |
| 50 Years of Attachment Theory | Mistral-7B-Instruct-v0.2 | -70% | 1.1% | 0.4% | 2.1% | 3.7% |
| Attachment Disturbances in Adults | Mistral-7B-Instruct-v0.2 | -62% | 1.1% | 1.2% | 0.7% | 3.1% |
| Psychology Major's Companion | Mistral-7B-Instruct-v0.2 | -62% | 1.3% | 1.2% | 0.4% | 2.9% |
| Psychology in Your Life | Mistral-7B-Instruct-v0.2 | -74% | 0.6% | 0.4% | 0.5% | 1.6% |

### Completed Book Summaries

1. [**Summary of Anodea Judith's Eastern Body Western Mind**](summaries/Eastern-Body_Western-Mind.md) (436 pages)
   > **Adult Development**
   >  
   > The process of individuation involves becoming a single, homogeneous being and embracing one's innermost uniqueness. This journey begins in early adulthood when individuals leave home and start living independently.
   > 
   > 1. Chakra One: Survival is the primary issue during this stage, which includes getting a place to live, learning self-care, and finding an independent income source. The time spent on this stage varies from person to person, with some spending their entire lives struggling for survival.
   > 2. Chakra Two: Once basic independence is achieved, individuals form sexual relationships. This stage involves satisfying emotional needs, often projected onto a partner. Emotional frustration may arise due to unresolved childhood conflicts or the inability to develop personal will and responsibility.
   > 3. Chakra Three: The individuation process allows individuals to become true individuals operating under their own power and will. This stage is marked by the liberation from conforming to parental, cultural, or societal expectations. It may be triggered by meaningless jobs or enslavement in relationships where one's needs are defined by others.
   > 4. Chakra Four:  Relationships become more empathetic and altruistic during this stage, focusing on maintaining lasting partnerships. This may involve reevaluating behavior towards others, examining family dynamics, and building connections with colleagues, friends, and the community.
   > 5. Chakra Five: Creative and personal expression is emphasized in this stage, where individuals make their personal contribution to the community. It often occurs around midlife and may precede or dominate other activities for more creative personalities.
   > 6. Chakra Six: This introverted stage involves reflection and study of patterns through exploration of mythology, religion, and philosophy. It is a time of searching and spiritual interest, which intensifies when children are grown and adults have more freedom for contemplation and spiritual practice.
   > 7. Chakra Seven: The final stage is characterized by wisdom, spiritual understanding, knowledge, and teaching. Individuals bring together information gathered throughout life to pass it on to others or pursue a spiritual path.
2. [**Summary of Stanley Rosenberg's Healing Power of the Vagus Nerve**](summaries/Healing-Power-Vagus-Nerve_Stanley-Rosenberg.md) (335 Pages)
   > The ANS is an integral part of the human nervous system, monitoring and regulating the activity of visceral organs such as heart, lungs, liver, gall bladder, stomach, intestines, kidneys, and sexual organs. Problems with any of these organs can arise from dysfunction of the ANS.
   > 
   > - **Old understanding of the ANS**: The ANS functioned in two states - stress and relaxation. 
   >   - Stress response is a survival mechanism activated when we feel threatened; it mobilizes our body to prepare for fight or flight. 
   >   - Relaxation response kicks in after threat has passed, keeping us in a relaxed state until the next threat appears.
   >   - Fails to explain why people continue to feel stressed even when they are not under any threat.
   > - **Polyvagal Theory (PVT)**: introduced the concept of three states
   >   - **Ventral Vagal State**: This state is characterized by social engagement and safety. It is associated with feelings of calmness, connection, and trust.
   >   - **Dorsal Vagal State**: This state is characterized by immobilization or shutdown. It is associated with feelings of fear, helplessness, and hopelessness.
   >   - **Sympathetic Nervous System (SNS)**: This system is responsible for the fight-or-flight response. It is associated with feelings of anxiety, stress, and tension.
3. [**Summary of Dr. David Frawley's Ayurveda and the Mind**](summaries/Ayurveda-and-the-Mind_David-Frawley.md) (181 Pages)
   > 1. *Section 1*: Explores Ayurvedic view of mind-body relationship, including gunas (Sattva, Rajas, Tamas), doshas (Vata, Pitta, Kapha), and five elements.
   > 2. *Section 2*: In-depth examination of functions of awareness through consciousness, intelligence, mind, ego, and self.
   > 3. *Section 3*: Ayurvedic therapies for the mind: outer (diet, herbs, massage) and inner (color, aroma, mantra).
   > 4. *Section 4*: Spiritual and yogic practices from an Ayurvedic perspective, integrating all therapies.
   > 5. *Appendix*: Contains tables on functions of the mind and their correspondences.
   > 6. *Goals*: To provide sufficient knowledge for personal use and relevant to psychologists/therapists.
4. [**Summary of Janina Fisher's Healing the Fragmented Selves of Trauma Survivors**](summaries/Healing-Fragmented-Selves-Trauma-Survivors_Janina-Fisher.md) (367 Pages)
   > 1. **Fragmentation and Internal Struggles**
   >    - Ten years ago, I observed a common pattern among traumatized clients: internal fragmentation.
   >    - Clients appeared integrated but showed signs of conflict between trauma-related perceptions and impulses versus present assessments.
   >    - They experienced paradoxical symptoms, such as the desire for kindness and spirituality alongside intense rage or violence.
   > 2. **Observable Patterns**
   >    - Describing these conflicts made them more observable and meaningful.
   >    - Each side represented a different way of surviving traumatic experiences.
   > 3. **Theoretical Model: Structural Dissociation**
   >    - The [Structural Dissociation model by Onno van der Hart, Ellert Nijenhuis, and Kathy Steele](https://link.springer.com/article/10.1007/BF03379560) explained these phenomena.
   >    - Rooted in neuroscience, it was accepted in Europe as a trauma model.
   > 4. **Brain's Innate Structure**
   >    - The brain's innate physical structure facilitates left-right brain disconnection under threat.
   >    - The left brain stays focused on daily tasks, while the right brain fosters an implicit self in survival mode.
   > 5. **Identifying and Owning Parts**
   >    - Some parts were easier to identify with or "own," while others were dismissed as "not me.
   >    - The internal relationships between fragmented aspects of self reflected traumatic environments.
   >    - The left-brain-dominant present-oriented self avoided or judged right-brain-dominant survival-oriented parts.
   >    - Both sides felt alienated from each other.
   > 6. **Functioning Self**
   >    - The functioning self carried on, trying to be "normal," but at the cost of feeling alienated or invaded by intrusive communications from parts.
5. [**Summary of John Bowlby's "A Secure Base"**](summaries/a-secure-base_john-bowlby.md) (133 Pages)
   > - **Attachment behavioral response** essential for protection from predation and foundation for psychological health.
   > - **Sensitive caregiving** crucial for secure attachment throughout the life cycle.
   > - **Real-life adversity** origin of subsequent psychopathology, opposed to endo-psychic entities.
   > - **Systematic scientific observation** important for understanding attachment phenomena.
   > - **Secure base for patients** therapists providing a safe space for emotional exploration.
6. [**Summary of Bessel van der Kolk's The Body Keeps the Score**](summaries/Body-Keeps-Score_Bessel-van-der-Kolk.md) (454 Pages)
   > **The Importance of Trauma:**
   > * Trauma reveals our fragility and man's inhumanity but also our resilience.
   > * Visionaries and societies have made profound advances from dealing with trauma.
   > * **Trauma is now the most urgent public health issue, and we have the knowledge to respond effectively.**
7. [**Summary of Yoga and Polyvagal Theory, from Steven Porges' Polyvagal Safety**](summaries/Yoga-Therapy+PolyVagal-Theory.md) (37 pages)
   > * **Top-down processes**: regulation of attention, intention, decreasing psychological stress, HPA axis and SNS activity, modulating immune function and inflammation
   > * **Bottom-up processes**: breathing techniques, movement practices, influencing musculoskeletal, cardiovascular, nervous system function, affecting HPA and SNS activity, emotional well-being
   > * **Self-regulation**: conscious ability to manage responses to threat or adversity, reducing symptoms of various conditions, mitigating allostatic load, shifting autonomic state
8. [**Summary of Llewellyn's Complete Book of Chakras: Your Definitive Source of Energy Center Knowledge for Health, Happiness, and Spiritual Evolution**](summaries/llewen-complete-book-chakras_1.md) (999 pages)
   * SECTION 1. CHAKRA FUNDAMENTALS AND BASIC PRACTICES
     > * Chakras are metaphysical energy centers that organize subtle energy for human use 
     > * **Three main systems of subtle energy in the body**: chakras, meridians/nadis, and auric fields
     > * Chakras convert physical energy into subtle energy and vice versa
     > * Seven main chakras regulate vital physical, psychological, and spiritual concerns
     > * Each chakra assists in embracing physical needs while attaining wisdom for enlightenment
     > * Section 1 is a pocket guide to understanding all aspects of chakras
   * [SECTION 2: CHAKRAS IN DEPTH. HISTORICAL, SCIENTIFIC, AND CROSS-CULTURAL UNDERSTANDINGS](summaries/llewen-complete-book-chakras_2.md)
     > * Recap of chakras as pulsing points of light and key to health, connection, and spiritual enlightenment
     > * Origin and history of chakra knowledge primarily from ancient India
     > * Chakras and their companions (subtle energies, body, energetic anatomies, kundalini) are explainable through scientific perspectives
9. [**Summary of Fifty Years of Attachment Theory: The Donald Winnicott Memorial Lecture**](summaries/50-years-attachment-theory.md) (54 pages)
   > **Background of Attachment Theory**
   > - Developed by Sir Richard Bowlby's father, John Bowlby
   > - Based on research into parent-child attachment relationship
   > - Originally called "research into bonding"
   > - Motivated by his own experience of losing a surrogate mother figure, Minnie, at age 4
   > 
   > **Early Influences and Education**
   > - Father was a successful surgeon with six children
   > - Children had twenty-three hour care from nannies and nursemaids
   > - Father grew attached to his nursemaid, Minnie
   > - When Minnie left, father felt pain but not traumatized
   > - Met John Alford at age 21, who inspired interest in maternal deprivation
10. [**Summary of Attachment Disturbances in Adults**](notes/Attachment-Disturbances-Adults2.md) (477 Pages)
    > - Part I: Foundational Concepts
    > - Part II: Assessment
    > - Part III: Treatment
    > - Part IV: Type-Specific Treatment
    > - Part V: A Treatment Guide and Expected Outcomes
11. [**Summary of The Psychology Major's Companion**](summaries/Psychology_Majors_Companion.md) (308 Pages)
    > **Questions Addressed:**
    > 1. **What do psychologists do? Where do they work?**
    > 2. **Is majoring in psychology the right choice for me?**
    > 3. **Skills and benefits of an undergraduate degree in psychology**
    >    * High-performing student
    >    * Organizational memberships, summer jobs, internships
    > 4. **Career opportunities after graduation**
    >    * Bachelor's level psychology majors
    >    * Job search right out of college
    > 5. **Graduate study in psychology**
    >    * Application process
    >    * Choosing an area of psychology
    >    * Making a compelling application
    > 6. **Benefits of psychology beyond education and career**
12. [**Summary of The Myth of Redemptive Violence**](summaries/myth-redemptive-violence.md) (5 Pages)
    > - Walter Wink's analysis of the pervasiveness of the belief that violence saves and brings peace in Western culture.
    > - Discussion on how this belief is rooted in ancient mythology and perpetuated through modern media, particularly cartoons.
13. [**Psychology In Your Life**](summaries/Psychology-In-Your-Life.md) (1072 Pages)
    > 1. **Biological Domain**: This domain focuses on the study of biological factors that influence behavior and mental processes. It includes research on genetics, neuroanatomy, physiology, and pharmacology.
    > 2. **Cognitive Domain**: The cognitive domain investigates mental processes such as perception, attention, memory, language, problem-solving, and decision-making.
    > 3. **Developmental Domain**: This domain examines the psychological and physical changes that occur throughout the human lifespan, from infancy to old age. It includes research on cognitive, social, emotional, and moral development.
    > 4. **Social and Personality Domain**: The social and personality domain explores how individuals think about themselves and others, as well as their interactions with other people. It includes research on personality traits, interpersonal relationships, group dynamics, and social influence.
    > 5. **Mental and Physical Health Domain**: This domain focuses on understanding mental health disorders and promoting positive mental and physical health. It includes research on diagnosis, treatment, and prevention of various mental and physical health conditions.


## Additional Resources

* [🐺🐦‍⬛ LLM Prompt Format Comparison/Test: Mixtral 8x7B Instruct with **17** different instruct templates](https://www.reddit.com/r/LocalLLaMA/comments/18ljvxb/llm_prompt_format_comparisontest_mixtral_8x7b/) WolframRavenwolf
* [🐺🐦‍⬛ LLM Comparison/Test: Ranking updated with 10 new models (the best 7Bs)!](https://www.reddit.com/r/LocalLLaMA/comments/18u122l/llm_comparisontest_ranking_updated_with_10_new/) WolframRavenwolf
* [Hallucination leaderboard](https://github.com/vectara/hallucination-leaderboard/) Vectara<|MERGE_RESOLUTION|>--- conflicted
+++ resolved
@@ -28,172 +28,7 @@
   - [Completed Book Summaries](#completed-book-summaries)
 - [Additional Resources](#additional-resources)
 
-<<<<<<< HEAD
 ## Model Ranking and Configuration Variables
-=======
-## Overview
-
-1. I began by just asking questions to book chapters, using the [PrivateGPT](https://docs.privategpt.dev/overview) UI. Then tried pre-selecting text for summarization. This was the inspiration for Round 1 rankings, in which summarization was the clear winner.
-
-2. Next I wanted to find which models would do the best with this task, which led to Round 2 rankings, where [Mistral-7B-Instruct-v0.2](https://huggingface.co/mistralai/Mistral-7B-Instruct-v0.2) was the clear winner.
-
-3. Then I wanted to get the best results from this model by ranking [prompt styles](#round-3-prompt-style), and writing code to get the exact prompt style expected.
-
-4. After that, of course, I had to test out various [system prompts](#round-4-system-prompts) to see which would perform the best.
-
-5. Next, I tried a few, [user prompts](#round-5-user-prompt), to determine what is the exact best prompt to generate summaries that require the least post-processing, by me.
-
-6. Coming soon: ranking a dozen models for summarization.
-
-7. Ultimately, this type of testing should be conducted for each LLM, and for determining the effectiveness of any refinement in our processes. Only once each model has been targeted to its most ideal conditions can they be properly ranked against each-other.
-
-## Rankings
-
-When i began testing various LLM variants, `mistral-7b-instruct-v0.1.Q4_K_M` came as part of PrivateGPT's default setup. Here, I've preferred the Q8_0 variants.
-
-While I've tried 50+ different LLM for this same task, Mistral-7B-Instruct is still among the best.
-
-TLDR: [**Mistral-7B-Instruct-v0.2**](https://huggingface.co/mistralai/Mistral-7B-Instruct-v0.2) - is my current leader for summarization.
-
-## Round 1 - Q/A vs Summary
-For this analysis we will be testing out 5 different LLM for the following tasks:
-
-1. Asking the same 30 questions to a 70 page book chapter.
-2. Summarizing that same 70 page book chapter divided into 30 chunks.
-
-**Find the full data and rankings on [Google Docs](https://docs.google.com/spreadsheets/d/1u3BgDx6IsJSbRz3uNmud1sDtO4WvWsH6ION3J-fhoGw/edit?usp=sharing) or here in this repository [QA Scores](ranking-data/Round-1_QA.csv), [Summary Rankings](ranking-data/Round-1_Summary.csv).**
-
-### Question / Answer Ranking
-1. [**Hermes Trismegistus Mistral 7b**](https://huggingface.co/TheBloke/Hermes-Trismegistus-Mistral-7B-GGUF) - Initially my favorite, but ended up deciding it was too verbose.
-2. [**SynthIA 7B V2**](https://huggingface.co/TheBloke/SynthIA-7B-v2.0-GGUF) - Became my favorite of models tested in this round.
-3. [**Mistral 7b Instruct v0.1**](https://huggingface.co/TheBloke/Mistral-7B-Instruct-v0.1-GGUF) - Since this ranking, v0.2 has come out and beat all the competition. I liked Synthia v2 better than Mistral v0.1.
-4. [**CollectiveCognition v1.1 Mistral 7b**](https://huggingface.co/TheBloke/CollectiveCognition-v1.1-Mistral-7B-GGUF) Alot of filler and took the longest amount of time of them all. It scored a bit higher than mistral on quality\usefulness, there was just too much filler.
-5. [**KAI 7b Instruct**](https://huggingface.co/TheBloke/KAI-7B-Instruct-GGUF) the answers were too short, and made its BS stand out a little more.
-
-| Model | Rating | Search Accuracy | Characters | Seconds | BS | Filler | Short | Good BS |
-| ----- | ------ | --------------- | ---------- | ------- | -- | ------ | ----- | ------- |
-| hermes-trismegistus-mistral-7b | 68 | 56 | 62141 | 298 | 3 | 4 | 0 | 6 |
-| synthia-7b-v2.0 | 63 | 59 | 28087 | 188 | 1 | 7 | 7 | 0 |
-| mistral-7b-instruct-v0.1 | 51 | 56 | 21131 | 144 | 3 | 0 | 17 | 1 |
-| collectivecognition-v1.1-mistral-7b | 56 | 57 | 59453 | 377 | 3 | 10 | 0 | 0 |
-| kai-7b-instruct | 44 | 56 | 21480 | 117 | 5 | 0 | 18 | 0 |
-
-#### Shown above, for each model
-- Number of seconds required to generate the answer
-- Sum of Subjective Usefulness\Quality Ratings
-- How many characters were generated?
-- Sum of context context chunks found in target range.
-- Number of qualities listed below found in text generated:
-  - Filler  (Extra words with less value)
-  - Short   (Too short, not enough to work with.)
-  - BS      (Not from this book and not helpful.)
-  - Good BS (Not from the targeted section but valid.)
-
-### Summary Ranking
-
-Not surprisingly, summaries performed better than Q/A, but they also had a more finely targeted context.
-
-1. [**Hermes Trismegistus Mistral 7b**](https://huggingface.co/TheBloke/Hermes-Trismegistus-Mistral-7B-GGUF) - Still in the lead. It's verbose, with some filler. I can use these results.
-2. [**SynthIA 7B**](https://huggingface.co/TheBloke/SynthIA-7B-v2.0-GGUF) - Pretty good, but too concise. Many of the answers were perfect, but 7 were too short\incomplete for use.
-3. [**Mistral 7b Instruct v0.1**](https://huggingface.co/TheBloke/Mistral-7B-Instruct-v0.1-GGUF) - Just too short.
-4. [**KAI 7b Instruct**](https://huggingface.co/TheBloke/KAI-7B-Instruct-GGUF) - Too short.
-5. [**CollectiveCognition v1.1 Mistral 7b**](https://huggingface.co/TheBloke/CollectiveCognition-v1.1-Mistral-7B-GGUF) - Lots of garbage. Some of the summaries were super detailed and perfect, but over half of the responses were a set of questions based on the text, not a summary.
-
-| Name | Score |  Characters Generated | % Diff from OG | Seconds to Generate | Short | Garbage | BS | Fill | Questions | Detailed |
-| ---- | ----- | -------------------- | -------------- | ------------------- | ----- | ------- | -- | ---- | --------- | -------- | 
-| hermes-trismegistus-mistral-7b | 74 | 45870 | -61 | 274 | 0 | 1 | 1 | 3 | 0 | 0 |
-| synthia-7b-v2.0 | 60 | 26849 | -77 | 171 | 7 | 1 | 0 | 0 | 0 | 1 |
-| mistral-7b-instruct-v0.1 | 58 | 25797 | -78 | 174 | 7 | 2 | 0 | 0 | 0 | 0 |
-| kai-7b-instruct | 59 | 25057 | -79 | 168 | 5 | 1 | 0 | 0 | 0 | 0 |
-| collectivecognition-v1.1-mistral-7b | 31 | 29509 | -75 | 214 | 0 | 1 | 1 | 2 | 17 | 8 |
-
-## Round 2: Summarization - Model Ranking
-
-Again, I've preferred the Q8_0 variants.
-
-Finding that [Mistral 7b Instruct v0.2](https://huggingface.co/mistralai/Mistral-7B-Instruct-v0.2) had been released was well worth a new round of testing. This time, I didn't record speed of query, and only judged 12 summarization tasks, but I tried more models and saved those with the best results.
-
-One thing I tested this time was prompts, because Mistral prompt is similar to Llama2 Prompt, but seems to perform better with the default (llama-index) prompt. As for Llama 2, it performed really bad with the Llama 2 prompt, but decent with the Default prompt.
-
-- [**SynthIA-7B-v2.0-GGUF**](https://huggingface.co/TheBloke/SynthIA-7B-v2.0-GGUF) -  This model had become my favorite, so I used it as a benchmark.
-- [**Mistral-7B-Instruct-v0.2**](https://huggingface.co/mistralai/Mistral-7B-Instruct-v0.2) (Llama-index Prompt) Star of the show here, quite impressive.
-- [**Mistral-7B-Instruct-v0.2**](https://huggingface.co/mistralai/Mistral-7B-Instruct-v0.2) (Llama2 Prompt) Still good, but not _as_ good as using llama-index prompt
-- [**Tess-7B-v1.4**](https://huggingface.co/migtissera/Tess-7B-v1.4) - Another by the same creator as Synthia. Good, but not _as_ good.
-- [**Llama-2-7B-32K-Instruct-GGUF**](https://huggingface.co/TheBloke/Llama-2-7B-32K-Instruct-GGUF) - worked ok, but slowly, with llama-index prompt. Just bad with llama2 prompt. (Should test again with Llama2 "Instruct Only" style)
-
-### Summary Ranking
-
-This time I only did summaries. Q/A is just less efficient for book summarization.
-
-| Model | % Difference | Score | Comment | 
-| ----- | ------------ | ----- | ------- | 
-| Synthia 7b V2 | -64.43790093 | 28 | Good | 
-| Mistral 7b Instruct v0.2 (Default Prompt) | -60.81878508 | 33 | VGood | 
-| Mistral 7b Instruct v0.2 (Llama2 Prompt) | -64.5871483 | 28 | Good | 
-| Tess 7b v1.4 | -62.12938978 | 29 | Less Structured | 
-| Llama 2 7b 32k Instruct (Default) | -61.39890553 | 27 | Less Structured. Slow | 
-
-**Find the full data and rankings on [Google Docs](https://docs.google.com/spreadsheets/d/1u3BgDx6IsJSbRz3uNmud1sDtO4WvWsH6ION3J-fhoGw/edit?usp=sharing) or here in this repository [Summary Rankings](ranking-data/Round-2_Summaries.csv).**
-
-## Round 3: Prompt Style
-
-A [new mistral](https://huggingface.co/TheBloke/Mistral-7B-Instruct-v0.2-GGUF) came out recently, and in the last round of rankings, I noticed it was doing much better with default prompt than llama2.
-
-Well, actually, the mistral prompt is quite similar to llama2, but not exactly the same.
-
-1. llama_index (default)
-
-```
-system: {{ system_prompt }}
-user: {{ user_message }}
-assistant: {{ assistant_message }}
-```
-
-2. llama2:
-
-```
-<s> [INST] <<SYS>>
- { systemPrompt }
-<</SYS>>
-
- {userPrompt} [/INST]
-```
-
-3. mistral:
-
-```
-<s>[INST] {{ system_prompt }} [/INST]</s>[INST] {{ user_message }} [/INST]
-```
-
-**I began testing output** with the `default`, then `llama2` prompt styles. Next I went to work [coding the mistral template](https://github.com/imartinez/privateGPT/pull/1426/files).
-
-The results of that ranking gave me confidence that I coded correctly.
-
-| Prompt Style | % Difference | Score | Note |
-| --- | --- | --- | --- |
-| Mistral	| -50% | 51 | Perfect! |
-| Default (llama-index) | -42% | 43 | Bad headings |
-| Llama2 | -47% | 48 | No Structure |
-
-**Find the full data and rankings on [Google Docs](https://docs.google.com/spreadsheets/d/1u3BgDx6IsJSbRz3uNmud1sDtO4WvWsH6ION3J-fhoGw/) or here in this repository [Prompt Style Rankings](ranking-data/Round-3_Prompt-Style.csv).**
-
-## Round 4: System Prompts
-
-Once I got the prompt style dialed in, I tried a few different system prompts.
-
-| Name | System Prompt | Change | Score | Comment |
-| --- | --- | --- | --- | --- |
-| None |  | -49.8 | 51 | Perfect |
-| Default Prompt | You are a helpful, respectful and honest assistant. \\nAlways answer as helpfully as possible and follow ALL given instructions. \\nDo not speculate or make up information. \\nDo not reference any given instructions or context." | -58.5 | 39 | Less Nice |
-| MyPrompt1 | "You are Loved. Act as an expert on summarization, outlining and structuring. \\nYour style of writing should be informative and logical." | -54.4 | 44 | Less Nice |
-| Simple | "You are a helpful AI assistant. Don't include any user instructions, or system context, as part of your output." | -52.5 | 42 | Less Nice |
-
-In the end, I find that [Mistral 7b Instruct v0.2](https://huggingface.co/mistralai/Mistral-7B-Instruct-v0.2) works best for my summaries without any system prompt.
-
-Maybe would have different results for a different task, or maybe better prompting, but this works good so I'm not messing with it.
-
-**Find the full data and rankings on [Google Docs](https://docs.google.com/spreadsheets/d/1u3BgDx6IsJSbRz3uNmud1sDtO4WvWsH6ION3J-fhoGw/) or here in this repository: [System Prompt Rankings](ranking-data/Round-4_System-Prompts.tsv).**
->>>>>>> dbd1e125
 
 1. I began by just asking questions to book chapters, using the [PrivateGPT](https://docs.privategpt.dev/overview) UI. Then tried pre-selecting text for summarization. This was the inspiration for [Round 1 rankings](#round-1---qa-vs-summary), in which summarization was the clear winner.
 
@@ -211,11 +46,7 @@
 
 ## Ranking all of the Models
 
-<<<<<<< HEAD
 What I am doing, ranking the response of each model based on its perceived usefulness to me at a specific moment in time isn't exactly a wonder of science. However I haven't quite learned about any automated systems for testing.
-=======
-I should still know what information it conveys, if not every specific detail.
->>>>>>> dbd1e125
 
 All the same, I do believe that value is subjective, a robot will never replace the need for a human to evaluate its effectiveness. Its results are judged by their relative usefulness to people, in this case, myself.
 
